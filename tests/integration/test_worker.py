--- conflicted
+++ resolved
@@ -323,11 +323,6 @@
         logger.debug("[Worker] long_task() #2")
 
     f = worker.queue_task(long_task())
-<<<<<<< HEAD
-
-=======
-    # 0.1초 뒤에 stop
->>>>>>> bc473a0b
     await asyncio.sleep(0.1)
     worker.stop()
 
